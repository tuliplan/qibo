# Runtime requirements for qibo

# numpy (included in tf)
# scipy (included in tf)
<<<<<<< HEAD
tensorflow>=2.2,<=2.3
sympy
=======
tensorflow>=2.2,<=2.3.1
>>>>>>> 80dc0b7e
cma
joblib
matplotlib
blessings<|MERGE_RESOLUTION|>--- conflicted
+++ resolved
@@ -2,12 +2,8 @@
 
 # numpy (included in tf)
 # scipy (included in tf)
-<<<<<<< HEAD
-tensorflow>=2.2,<=2.3
+tensorflow>=2.2,<=2.3.1
 sympy
-=======
-tensorflow>=2.2,<=2.3.1
->>>>>>> 80dc0b7e
 cma
 joblib
 matplotlib
