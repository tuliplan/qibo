--- conflicted
+++ resolved
@@ -27,31 +27,24 @@
       cktot += ck;
     }
 
-<<<<<<< HEAD
-    auto DoWork = [&](int64 g, int64 w) {
-      for (auto i = g; i < g + tk; i++) {
-        bool apply = true;
-        for (std::set<int64>::iterator q = cks.begin(); q != cks.end(); q++) {
-          if (((int64) i / *q) % 2) {
-            apply = false;
-            break;
+    auto DoWork = [&](int64 t, int64 w) {
+      for (auto g = t; g < w; g += 2 * tk) {
+        for (auto i = g; i < g + tk; i++) {
+          bool apply = true;
+          for (std::set<int64>::iterator q = cks.begin(); q != cks.end(); q++) {
+            if (((int64) i / *q) % 2) {
+              apply = false;
+              break;
+            }
           }
-        }
 
-        if (apply) {
-          const int64 i1 = i + cktot;
-          const int64 i2 = i1 + tk;
-          const auto buffer = state[i1];
-          state[i1] = gate[0] * state[i1] + gate[1] * state[i2];
-          state[i2] = gate[2] * buffer + gate[3] * state[i2];
-=======
-    auto DoWork = [&](int64 t, int64 w) {
-      for (auto g = t; g < w; g += 2 * k) {
-        for (auto i = g; i < g + k; i++) {
-          const auto buffer = state[i];
-          state[i] = gate[0] * state[i] + gate[1] * state[i + k];
-          state[i + k] = gate[2] * buffer + gate[3] * state[i + k];
->>>>>>> 11b90f5b
+          if (apply) {
+            const int64 i1 = i + cktot;
+            const int64 i2 = i1 + tk;
+            const auto buffer = state[i1];
+            state[i1] = gate[0] * state[i1] + gate[1] * state[i2];
+            state[i2] = gate[2] * buffer + gate[3] * state[i2];
+          }
         }
       }
     };
@@ -76,13 +69,8 @@
     // grabe the input tensor
     Tensor state = context->input(0);
     const Tensor& gate = context->input(1);
-<<<<<<< HEAD
-    const Tensor& controls = context->input(4);
-    const int nqubits = context->input(2).flat<int32>()(0);
-    const int target = context->input(3).flat<int32>()(0);
+    const Tensor& controls = context->input(2);
     const int ncontrols = controls.flat<int32>().size();
-=======
->>>>>>> 11b90f5b
 
     // prevent running on GPU
     OP_REQUIRES(
@@ -91,16 +79,11 @@
 
     // call the implementation
     ApplyGateFunctor<Device, T>()(context, context->eigen_device<Device>(),
-<<<<<<< HEAD
                                   state.flat<T>().data(),
                                   gate.flat<T>().data(),
-                                  nqubits, target,
+                                  nqubits_, target_,
                                   controls.flat<int32>().data(),
                                   ncontrols);
-=======
-                                  state.flat<T>().data(), gate.flat<T>().data(),
-                                  nqubits_, target_);
->>>>>>> 11b90f5b
 
     context->set_output(0, state);
   }
